--- conflicted
+++ resolved
@@ -872,29 +872,6 @@
                 )
                 return document
 
-<<<<<<< HEAD
-            # Prepare prompt
-            prompt_template = extraction_config.get("task_prompt", "")
-
-            if not prompt_template:
-                # Default prompt if template not found
-                task_prompt = f"""
-                Extract the following fields from this {class_label} document:
-                
-                {attribute_descriptions}
-                
-                Document text:
-                {document_text}
-                
-                Respond with a JSON object containing each field name and its extracted value.
-                """
-                content = [{"text": task_prompt}]
-
-                # Add image attachments to the content (limit to 20 images as per Bedrock constraints)
-                if page_images:
-                    logger.info(
-                        f"Attaching images to prompt, for {len(page_images)} pages."
-=======
             # Check for custom prompt Lambda function
             custom_lambda_arn = extraction_config.get("custom_prompt_lambda_arn")
 
@@ -969,7 +946,6 @@
                 except Exception as e:
                     logger.warning(
                         f"Error serializing document for Lambda payload: {e}"
->>>>>>> 62ccd708
                     )
                     document_dict = {"id": getattr(document, "id", "unknown")}
 
